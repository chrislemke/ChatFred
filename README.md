--- conflicted
+++ resolved
@@ -4,21 +4,12 @@
 **[Alfred workflow](https://www.alfredapp.com/workflows/) using [ChatGPT](https://chat.openai.com/chat), [DALL·E 2](https://openai.com/product/dall-e-2) and other models for chatting, image generation and more.**
 
 ## Setup 🛠️
-<<<<<<< HEAD
 [⤓ Install on the Alfred Gallery](https://alfred.app/workflows/chrislemke/chatfred/) and add your OpenAI API key. If you have used ChatGPT or DALL·E 2, you already have an OpenAI account. Otherwise, you can [sign up here](https://beta.openai.com/signup) - You will receive [$5 in free credit](https://openai.com/api/pricing/), no payment data is required. Afterwards you can [create your API key](https://beta.openai.com/account/api-keys).
 
 ## Usage 🧑‍💻
 
-### Talk to ChatGPT 💬
+### Talk to ChatGPT 💬 (in beta: download it [here](https://github.com/chrislemke/ChatFred/releases/tag/v1.1.0-dev))
 To start a conversation with ChatGPT use the keyword `cf` or setup the workflow as a fallback search in Alfred.
-=======
-[⤓ Install on the Alfred Gallery](https://alfred.app/workflows/chrislemke/chatfred/) and add your OpenAI API key. If you have used [ChatGPT](https://chat.openai.com/chat) or [DALL·E 2](https://openai.com/dall-e-2/), you already have an OpenAI account. Otherwise, you can [sign up here](https://beta.openai.com/signup) - You will receive [$5 in free credit](https://openai.com/api/pricing/), no payment data is required. Then you can [create an API key](https://beta.openai.com/account/api-keys).
-
-## Usage 🧑‍💻
-
-### Talk to ChatGPT 💬 (in beta - for now: download it [here](https://github.com/chrislemke/ChatFred/releases/tag/v1.1.0-dev))
-To start chatting with ChatGPT just type `cf`, configure your own hotkey or use the workflow as a fallback search in Alfred.
->>>>>>> 27944a2b
 
 ![Screenshot](workflow/assets/images/screenshot6.png)
 
@@ -95,8 +86,4 @@
 Please refer to OpenAI's [safety best practices guide](https://platform.openai.com/docs/guides/safety-best-practices) for more information on how to use the API safely and what to consider when using it.
 
 ## What's next? 🚧
-<<<<<<< HEAD
-Soon we will also implement the [Microsoft Azure OpenAI Service](https://learn.microsoft.com/en-us/azure/cognitive-services/openai/) to provide a broader choice of available services.
-=======
-As soon as OpenAI releases the ChatGPT API, we will integrate it into this workflow. Soon we will also implement the [Microsoft Azure OpenAI Service](https://learn.microsoft.com/en-us/azure/cognitive-services/openai/) to provide a broader choice of available services.
->>>>>>> 27944a2b
+Soon we will also implement the [Microsoft Azure OpenAI Service](https://learn.microsoft.com/en-us/azure/cognitive-services/openai/) to provide a broader choice of available services.